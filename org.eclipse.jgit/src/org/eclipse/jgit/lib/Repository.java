--- conflicted
+++ resolved
@@ -1,11 +1,7 @@
 /*
  * Copyright (C) 2007, Dave Watson <dwatson@mimvista.com>
-<<<<<<< HEAD
+ * Copyright (C) 2008-2010, Google Inc.
  * Copyright (C) 2006-2010, Robin Rosenberg <robin.rosenberg@dewire.com>
-=======
- * Copyright (C) 2008-2010, Google Inc.
- * Copyright (C) 2006-2009, Robin Rosenberg <robin.rosenberg@dewire.com>
->>>>>>> 36f05a9c
  * Copyright (C) 2006-2008, Shawn O. Pearce <spearce@spearce.org>
  * and other copyright owners as documented in the project's IP log.
  *
