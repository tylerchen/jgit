/*
 * Copyright (C) 2008-2010, Google Inc.
 * Copyright (C) 2008, Shawn O. Pearce <spearce@spearce.org>
 * and other copyright owners as documented in the project's IP log.
 *
 * This program and the accompanying materials are made available
 * under the terms of the Eclipse Distribution License v1.0 which
 * accompanies this distribution, is reproduced below, and is
 * available at http://www.eclipse.org/org/documents/edl-v10.php
 *
 * All rights reserved.
 *
 * Redistribution and use in source and binary forms, with or
 * without modification, are permitted provided that the following
 * conditions are met:
 *
 * - Redistributions of source code must retain the above copyright
 *   notice, this list of conditions and the following disclaimer.
 *
 * - Redistributions in binary form must reproduce the above
 *   copyright notice, this list of conditions and the following
 *   disclaimer in the documentation and/or other materials provided
 *   with the distribution.
 *
 * - Neither the name of the Eclipse Foundation, Inc. nor the
 *   names of its contributors may be used to endorse or promote
 *   products derived from this software without specific prior
 *   written permission.
 *
 * THIS SOFTWARE IS PROVIDED BY THE COPYRIGHT HOLDERS AND
 * CONTRIBUTORS "AS IS" AND ANY EXPRESS OR IMPLIED WARRANTIES,
 * INCLUDING, BUT NOT LIMITED TO, THE IMPLIED WARRANTIES
 * OF MERCHANTABILITY AND FITNESS FOR A PARTICULAR PURPOSE
 * ARE DISCLAIMED. IN NO EVENT SHALL THE COPYRIGHT OWNER OR
 * CONTRIBUTORS BE LIABLE FOR ANY DIRECT, INDIRECT, INCIDENTAL,
 * SPECIAL, EXEMPLARY, OR CONSEQUENTIAL DAMAGES (INCLUDING, BUT
 * NOT LIMITED TO, PROCUREMENT OF SUBSTITUTE GOODS OR SERVICES;
 * LOSS OF USE, DATA, OR PROFITS; OR BUSINESS INTERRUPTION) HOWEVER
 * CAUSED AND ON ANY THEORY OF LIABILITY, WHETHER IN CONTRACT,
 * STRICT LIABILITY, OR TORT (INCLUDING NEGLIGENCE OR OTHERWISE)
 * ARISING IN ANY WAY OUT OF THE USE OF THIS SOFTWARE, EVEN IF
 * ADVISED OF THE POSSIBILITY OF SUCH DAMAGE.
 */

package org.eclipse.jgit.lib;

import static java.lang.Integer.valueOf;
import static org.eclipse.jgit.lib.Constants.CHARSET;
import static org.eclipse.jgit.junit.JGitTestUtil.concat;
import static org.eclipse.jgit.lib.Constants.OBJECT_ID_LENGTH;
import static org.eclipse.jgit.lib.Constants.OBJ_BAD;
import static org.eclipse.jgit.lib.Constants.OBJ_BLOB;
import static org.eclipse.jgit.lib.Constants.OBJ_COMMIT;
import static org.eclipse.jgit.lib.Constants.OBJ_TAG;
import static org.eclipse.jgit.lib.Constants.OBJ_TREE;
import static org.eclipse.jgit.lib.Constants.encode;
import static org.eclipse.jgit.lib.Constants.encodeASCII;
import static org.eclipse.jgit.lib.ObjectChecker.ErrorType.DUPLICATE_ENTRIES;
import static org.eclipse.jgit.lib.ObjectChecker.ErrorType.EMPTY_NAME;
import static org.eclipse.jgit.lib.ObjectChecker.ErrorType.FULL_PATHNAME;
import static org.eclipse.jgit.lib.ObjectChecker.ErrorType.HAS_DOT;
import static org.eclipse.jgit.lib.ObjectChecker.ErrorType.HAS_DOTDOT;
import static org.eclipse.jgit.lib.ObjectChecker.ErrorType.HAS_DOTGIT;
import static org.eclipse.jgit.lib.ObjectChecker.ErrorType.NULL_SHA1;
import static org.eclipse.jgit.lib.ObjectChecker.ErrorType.TREE_NOT_SORTED;
import static org.eclipse.jgit.lib.ObjectChecker.ErrorType.ZERO_PADDED_FILEMODE;
import static org.eclipse.jgit.util.RawParseUtils.decode;
import static org.junit.Assert.assertEquals;
import static org.junit.Assert.assertSame;
import static org.junit.Assert.fail;

import java.text.MessageFormat;

import org.eclipse.jgit.errors.CorruptObjectException;
import org.eclipse.jgit.internal.JGitText;
import org.junit.Before;
import org.junit.Rule;
import org.junit.Test;
import org.junit.rules.ExpectedException;

public class ObjectCheckerTest {
	private static final ObjectChecker SECRET_KEY_CHECKER = new ObjectChecker() {
		@Override
		public void checkBlob(byte[] raw) throws CorruptObjectException {
			String in = decode(raw);
			if (in.contains("secret_key")) {
				throw new CorruptObjectException("don't add a secret key");
			}
		}
	};

	private static final ObjectChecker SECRET_KEY_BLOB_CHECKER = new ObjectChecker() {
		@Override
		public BlobObjectChecker newBlobObjectChecker() {
			return new BlobObjectChecker() {
				private boolean containSecretKey;

				@Override
				public void update(byte[] in, int offset, int len) {
					String str = decode(in, offset, offset + len);
					if (str.contains("secret_key")) {
						containSecretKey = true;
					}
				}

				@Override
				public void endBlob(AnyObjectId id)
						throws CorruptObjectException {
					if (containSecretKey) {
						throw new CorruptObjectException(
								"don't add a secret key");
					}
				}
			};
		}
	};

	private ObjectChecker checker;

	@Rule
	public final ExpectedException thrown = ExpectedException.none();

	@Before
	public void setUp() throws Exception {
		checker = new ObjectChecker();
	}

	@Test
	public void testInvalidType() {
		String msg = MessageFormat.format(
				JGitText.get().corruptObjectInvalidType2,
				valueOf(OBJ_BAD));
		assertCorrupt(msg, OBJ_BAD, new byte[0]);
	}

	@Test
	public void testCheckBlob() throws CorruptObjectException {
		// Any blob should pass...
		checker.checkBlob(new byte[0]);
		checker.checkBlob(new byte[1]);

		checker.check(OBJ_BLOB, new byte[0]);
		checker.check(OBJ_BLOB, new byte[1]);
	}

	@Test
	public void testCheckBlobNotCorrupt() throws CorruptObjectException {
		SECRET_KEY_CHECKER.check(OBJ_BLOB, encodeASCII("key = \"public_key\""));
	}

	@Test
	public void testCheckBlobCorrupt() throws CorruptObjectException {
		thrown.expect(CorruptObjectException.class);
		SECRET_KEY_CHECKER.check(OBJ_BLOB, encodeASCII("key = \"secret_key\""));
	}

	@Test
	public void testCheckBlobWithBlobObjectCheckerNotCorrupt()
			throws CorruptObjectException {
		SECRET_KEY_BLOB_CHECKER.check(OBJ_BLOB,
				encodeASCII("key = \"public_key\""));
	}

	@Test
	public void testCheckBlobWithBlobObjectCheckerCorrupt()
			throws CorruptObjectException {
		thrown.expect(CorruptObjectException.class);
		SECRET_KEY_BLOB_CHECKER.check(OBJ_BLOB,
				encodeASCII("key = \"secret_key\""));
	}

	@Test
	public void testValidCommitNoParent() throws CorruptObjectException {
		StringBuilder b = new StringBuilder();

		b.append("tree ");
		b.append("be9bfa841874ccc9f2ef7c48d0c76226f89b7189");
		b.append('\n');

		b.append("author A. U. Thor <author@localhost> 1 +0000\n");
		b.append("committer A. U. Thor <author@localhost> 1 +0000\n");

		byte[] data = encodeASCII(b.toString());
		checker.checkCommit(data);
		checker.check(OBJ_COMMIT, data);
	}

	@Test
	public void testValidCommitBlankAuthor() throws CorruptObjectException {
		StringBuilder b = new StringBuilder();

		b.append("tree ");
		b.append("be9bfa841874ccc9f2ef7c48d0c76226f89b7189");
		b.append('\n');

		b.append("author <> 0 +0000\n");
		b.append("committer <> 0 +0000\n");

		byte[] data = encodeASCII(b.toString());
		checker.checkCommit(data);
		checker.check(OBJ_COMMIT, data);
	}

	@Test
	public void testCommitCorruptAuthor() throws CorruptObjectException {
		StringBuilder b = new StringBuilder();
		b.append("tree be9bfa841874ccc9f2ef7c48d0c76226f89b7189\n");
		b.append("author b <b@c> <b@c> 0 +0000\n");
		b.append("committer <> 0 +0000\n");

		byte[] data = encodeASCII(b.toString());
		assertCorrupt("bad date", OBJ_COMMIT, data);
		checker.setAllowInvalidPersonIdent(true);
		checker.checkCommit(data);

		checker.setAllowInvalidPersonIdent(false);
		assertSkipListAccepts(OBJ_COMMIT, data);
	}

	@Test
	public void testCommitCorruptCommitter() throws CorruptObjectException {
		StringBuilder b = new StringBuilder();
		b.append("tree be9bfa841874ccc9f2ef7c48d0c76226f89b7189\n");
		b.append("author <> 0 +0000\n");
		b.append("committer b <b@c> <b@c> 0 +0000\n");

		byte[] data = encodeASCII(b.toString());
		assertCorrupt("bad date", OBJ_COMMIT, data);
		checker.setAllowInvalidPersonIdent(true);
		checker.checkCommit(data);

		checker.setAllowInvalidPersonIdent(false);
		assertSkipListAccepts(OBJ_COMMIT, data);
	}

	@Test
	public void testValidCommit1Parent() throws CorruptObjectException {
		StringBuilder b = new StringBuilder();

		b.append("tree ");
		b.append("be9bfa841874ccc9f2ef7c48d0c76226f89b7189");
		b.append('\n');

		b.append("parent ");
		b.append("be9bfa841874ccc9f2ef7c48d0c76226f89b7189");
		b.append('\n');

		b.append("author A. U. Thor <author@localhost> 1 +0000\n");
		b.append("committer A. U. Thor <author@localhost> 1 +0000\n");

		byte[] data = encodeASCII(b.toString());
		checker.checkCommit(data);
		checker.check(OBJ_COMMIT, data);
	}

	@Test
	public void testValidCommit2Parent() throws CorruptObjectException {
		StringBuilder b = new StringBuilder();

		b.append("tree ");
		b.append("be9bfa841874ccc9f2ef7c48d0c76226f89b7189");
		b.append('\n');

		b.append("parent ");
		b.append("be9bfa841874ccc9f2ef7c48d0c76226f89b7189");
		b.append('\n');

		b.append("parent ");
		b.append("be9bfa841874ccc9f2ef7c48d0c76226f89b7189");
		b.append('\n');

		b.append("author A. U. Thor <author@localhost> 1 +0000\n");
		b.append("committer A. U. Thor <author@localhost> 1 +0000\n");

		byte[] data = encodeASCII(b.toString());
		checker.checkCommit(data);
		checker.check(OBJ_COMMIT, data);
	}

	@Test
	public void testValidCommit128Parent() throws CorruptObjectException {
		StringBuilder b = new StringBuilder();

		b.append("tree ");
		b.append("be9bfa841874ccc9f2ef7c48d0c76226f89b7189");
		b.append('\n');

		for (int i = 0; i < 128; i++) {
			b.append("parent ");
			b.append("be9bfa841874ccc9f2ef7c48d0c76226f89b7189");
			b.append('\n');
		}

		b.append("author A. U. Thor <author@localhost> 1 +0000\n");
		b.append("committer A. U. Thor <author@localhost> 1 +0000\n");

		byte[] data = encodeASCII(b.toString());
		checker.checkCommit(data);
		checker.check(OBJ_COMMIT, data);
	}

	@Test
	public void testValidCommitNormalTime() throws CorruptObjectException {
		StringBuilder b = new StringBuilder();
		String when = "1222757360 -0730";

		b.append("tree ");
		b.append("be9bfa841874ccc9f2ef7c48d0c76226f89b7189");
		b.append('\n');

		b.append("author A. U. Thor <author@localhost> " + when + "\n");
		b.append("committer A. U. Thor <author@localhost> " + when + "\n");

		byte[] data = encodeASCII(b.toString());
		checker.checkCommit(data);
		checker.check(OBJ_COMMIT, data);
	}

	@Test
	public void testInvalidCommitNoTree1() {
		StringBuilder b = new StringBuilder();
		b.append("parent ");
		b.append("be9bfa841874ccc9f2ef7c48d0c76226f89b7189");
		b.append('\n');
		assertCorrupt("no tree header", OBJ_COMMIT, b);
	}

	@Test
	public void testInvalidCommitNoTree2() {
		StringBuilder b = new StringBuilder();
		b.append("trie ");
		b.append("be9bfa841874ccc9f2ef7c48d0c76226f89b7189");
		b.append('\n');
		assertCorrupt("no tree header", OBJ_COMMIT, b);
	}

	@Test
	public void testInvalidCommitNoTree3() {
		StringBuilder b = new StringBuilder();
		b.append("tree");
		b.append("be9bfa841874ccc9f2ef7c48d0c76226f89b7189");
		b.append('\n');
		assertCorrupt("no tree header", OBJ_COMMIT, b);
	}

	@Test
	public void testInvalidCommitNoTree4() {
		StringBuilder b = new StringBuilder();
		b.append("tree\t");
		b.append("be9bfa841874ccc9f2ef7c48d0c76226f89b7189");
		b.append('\n');
		assertCorrupt("no tree header", OBJ_COMMIT, b);
	}

	@Test
	public void testInvalidCommitInvalidTree1() {
		StringBuilder b = new StringBuilder();
		b.append("tree ");
		b.append("zzzzfa841874ccc9f2ef7c48d0c76226f89b7189");
		b.append('\n');
		assertCorrupt("invalid tree", OBJ_COMMIT, b);
	}

	@Test
	public void testInvalidCommitInvalidTree2() {
		StringBuilder b = new StringBuilder();
		b.append("tree ");
		b.append("be9bfa841874ccc9f2ef7c48d0c76226f89b7189");
		b.append("z\n");
		assertCorrupt("invalid tree", OBJ_COMMIT, b);
	}

	@Test
	public void testInvalidCommitInvalidTree3() {
		StringBuilder b = new StringBuilder();
		b.append("tree ");
		b.append("be9b");
		b.append("\n");

		byte[] data = encodeASCII(b.toString());
		assertCorrupt("invalid tree", OBJ_COMMIT, data);
	}

	@Test
	public void testInvalidCommitInvalidTree4() {
		StringBuilder b = new StringBuilder();
		b.append("tree  ");
		b.append("be9bfa841874ccc9f2ef7c48d0c76226f89b7189");
		b.append('\n');
		assertCorrupt("invalid tree", OBJ_COMMIT, b);
	}

	@Test
	public void testInvalidCommitInvalidParent1() {
		StringBuilder b = new StringBuilder();
		b.append("tree ");
		b.append("be9bfa841874ccc9f2ef7c48d0c76226f89b7189");
		b.append('\n');
		b.append("parent ");
		b.append("\n");
		assertCorrupt("invalid parent", OBJ_COMMIT, b);
	}

	@Test
	public void testInvalidCommitInvalidParent2() {
		StringBuilder b = new StringBuilder();
		b.append("tree ");
		b.append("be9bfa841874ccc9f2ef7c48d0c76226f89b7189");
		b.append('\n');
		b.append("parent ");
		b.append("zzzzfa841874ccc9f2ef7c48d0c76226f89b7189");
		b.append("\n");
		assertCorrupt("invalid parent", OBJ_COMMIT, b);
	}

	@Test
	public void testInvalidCommitInvalidParent3() {
		StringBuilder b = new StringBuilder();
		b.append("tree ");
		b.append("be9bfa841874ccc9f2ef7c48d0c76226f89b7189");
		b.append('\n');
		b.append("parent  ");
		b.append("be9bfa841874ccc9f2ef7c48d0c76226f89b7189");
		b.append("\n");
		assertCorrupt("invalid parent", OBJ_COMMIT, b);
	}

	@Test
	public void testInvalidCommitInvalidParent4() {
		StringBuilder b = new StringBuilder();
		b.append("tree ");
		b.append("be9bfa841874ccc9f2ef7c48d0c76226f89b7189");
		b.append('\n');
		b.append("parent  ");
		b.append("be9bfa841874ccc9f2ef7c48d0c76226f89b7189");
		b.append("z\n");
		assertCorrupt("invalid parent", OBJ_COMMIT, b);
	}

	@Test
	public void testInvalidCommitInvalidParent5() {
		StringBuilder b = new StringBuilder();
		b.append("tree ");
		b.append("be9bfa841874ccc9f2ef7c48d0c76226f89b7189");
		b.append('\n');
		b.append("parent\t");
		b.append("be9bfa841874ccc9f2ef7c48d0c76226f89b7189");
		b.append("\n");

		byte[] data = encodeASCII(b.toString());
		// Yes, really, we complain about author not being
		// found as the invalid parent line wasn't consumed.
		assertCorrupt("no author", OBJ_COMMIT, data);
	}

	@Test
	public void testInvalidCommitNoAuthor() throws CorruptObjectException {
		StringBuilder b = new StringBuilder();
		b.append("tree ");
		b.append("be9bfa841874ccc9f2ef7c48d0c76226f89b7189");
		b.append('\n');
		b.append("committer A. U. Thor <author@localhost> 1 +0000\n");

		byte[] data = encodeASCII(b.toString());
		assertCorrupt("no author", OBJ_COMMIT, data);
		assertSkipListAccepts(OBJ_COMMIT, data);
	}

	@Test
	public void testInvalidCommitNoCommitter1() throws CorruptObjectException {
		StringBuilder b = new StringBuilder();
		b.append("tree ");
		b.append("be9bfa841874ccc9f2ef7c48d0c76226f89b7189");
		b.append('\n');
		b.append("author A. U. Thor <author@localhost> 1 +0000\n");

		byte[] data = encodeASCII(b.toString());
		assertCorrupt("no committer", OBJ_COMMIT, data);
		assertSkipListAccepts(OBJ_COMMIT, data);
	}

	@Test
	public void testInvalidCommitNoCommitter2() throws CorruptObjectException {
		StringBuilder b = new StringBuilder();
		b.append("tree ");
		b.append("be9bfa841874ccc9f2ef7c48d0c76226f89b7189");
		b.append('\n');
		b.append("author A. U. Thor <author@localhost> 1 +0000\n");
		b.append("\n");

		byte[] data = encodeASCII(b.toString());
		assertCorrupt("no committer", OBJ_COMMIT, data);
		assertSkipListAccepts(OBJ_COMMIT, data);
	}

	@Test
	public void testInvalidCommitInvalidAuthor1()
			throws CorruptObjectException {
		StringBuilder b = new StringBuilder();
		b.append("tree ");
		b.append("be9bfa841874ccc9f2ef7c48d0c76226f89b7189");
		b.append('\n');
		b.append("author A. U. Thor <foo 1 +0000\n");

		byte[] data = encodeASCII(b.toString());
		assertCorrupt("bad email", OBJ_COMMIT, data);
		assertSkipListAccepts(OBJ_COMMIT, data);
	}

	@Test
	public void testInvalidCommitInvalidAuthor2()
			throws CorruptObjectException {
		StringBuilder b = new StringBuilder();
		b.append("tree ");
		b.append("be9bfa841874ccc9f2ef7c48d0c76226f89b7189");
		b.append('\n');
		b.append("author A. U. Thor foo> 1 +0000\n");

		byte[] data = encodeASCII(b.toString());
		assertCorrupt("missing email", OBJ_COMMIT, data);
		assertSkipListAccepts(OBJ_COMMIT, data);
	}

	@Test
	public void testInvalidCommitInvalidAuthor3()
			throws CorruptObjectException {
		StringBuilder b = new StringBuilder();
		b.append("tree ");
		b.append("be9bfa841874ccc9f2ef7c48d0c76226f89b7189");
		b.append('\n');
		b.append("author 1 +0000\n");

		byte[] data = encodeASCII(b.toString());
		assertCorrupt("missing email", OBJ_COMMIT, data);
		assertSkipListAccepts(OBJ_COMMIT, data);
	}

	@Test
	public void testInvalidCommitInvalidAuthor4()
			throws CorruptObjectException {
		StringBuilder b = new StringBuilder();
		b.append("tree ");
		b.append("be9bfa841874ccc9f2ef7c48d0c76226f89b7189");
		b.append('\n');
		b.append("author a <b> +0000\n");

		byte[] data = encodeASCII(b.toString());
		assertCorrupt("bad date", OBJ_COMMIT, data);
		assertSkipListAccepts(OBJ_COMMIT, data);
	}

	@Test
	public void testInvalidCommitInvalidAuthor5()
			throws CorruptObjectException {
		StringBuilder b = new StringBuilder();
		b.append("tree ");
		b.append("be9bfa841874ccc9f2ef7c48d0c76226f89b7189");
		b.append('\n');
		b.append("author a <b>\n");

		byte[] data = encodeASCII(b.toString());
		assertCorrupt("bad date", OBJ_COMMIT, data);
		assertSkipListAccepts(OBJ_COMMIT, data);
	}

	@Test
	public void testInvalidCommitInvalidAuthor6()
			throws CorruptObjectException {
		StringBuilder b = new StringBuilder();
		b.append("tree ");
		b.append("be9bfa841874ccc9f2ef7c48d0c76226f89b7189");
		b.append('\n');
		b.append("author a <b> z");

		byte[] data = encodeASCII(b.toString());
		assertCorrupt("bad date", OBJ_COMMIT, data);
		assertSkipListAccepts(OBJ_COMMIT, data);
	}

	@Test
	public void testInvalidCommitInvalidAuthor7()
			throws CorruptObjectException {
		StringBuilder b = new StringBuilder();
		b.append("tree ");
		b.append("be9bfa841874ccc9f2ef7c48d0c76226f89b7189");
		b.append('\n');
		b.append("author a <b> 1 z");

		byte[] data = encodeASCII(b.toString());
		assertCorrupt("bad time zone", OBJ_COMMIT, data);
		assertSkipListAccepts(OBJ_COMMIT, data);
	}

	@Test
	public void testInvalidCommitInvalidCommitter()
			throws CorruptObjectException {
		StringBuilder b = new StringBuilder();
		b.append("tree ");
		b.append("be9bfa841874ccc9f2ef7c48d0c76226f89b7189");
		b.append('\n');
		b.append("author a <b> 1 +0000\n");
		b.append("committer a <");

		byte[] data = encodeASCII(b.toString());
		assertCorrupt("bad email", OBJ_COMMIT, data);
		assertSkipListAccepts(OBJ_COMMIT, data);
	}

	@Test
	public void testValidTag() throws CorruptObjectException {
		StringBuilder b = new StringBuilder();
		b.append("object ");
		b.append("be9bfa841874ccc9f2ef7c48d0c76226f89b7189");
		b.append('\n');
		b.append("type commit\n");
		b.append("tag test-tag\n");
		b.append("tagger A. U. Thor <author@localhost> 1 +0000\n");

		byte[] data = encodeASCII(b.toString());
		checker.checkTag(data);
		checker.check(OBJ_TAG, data);
	}

	@Test
	public void testInvalidTagNoObject1() {
		assertCorrupt("no object header", OBJ_TAG, new byte[0]);
	}

	@Test
	public void testInvalidTagNoObject2() {
		StringBuilder b = new StringBuilder();
		b.append("object\t");
		b.append("be9bfa841874ccc9f2ef7c48d0c76226f89b7189");
		b.append('\n');
		assertCorrupt("no object header", OBJ_TAG, b);
	}

	@Test
	public void testInvalidTagNoObject3() {
		StringBuilder b = new StringBuilder();
		b.append("obejct ");
		b.append("be9bfa841874ccc9f2ef7c48d0c76226f89b7189");
		b.append('\n');
		assertCorrupt("no object header", OBJ_TAG, b);
	}

	@Test
	public void testInvalidTagNoObject4() {
		StringBuilder b = new StringBuilder();
		b.append("object ");
		b.append("zz9bfa841874ccc9f2ef7c48d0c76226f89b7189");
		b.append('\n');
		assertCorrupt("invalid object", OBJ_TAG, b);
	}

	@Test
	public void testInvalidTagNoObject5() {
		StringBuilder b = new StringBuilder();
		b.append("object ");
		b.append("be9bfa841874ccc9f2ef7c48d0c76226f89b7189");
		b.append(" \n");
		assertCorrupt("invalid object", OBJ_TAG, b);
	}

	@Test
	public void testInvalidTagNoObject6() {
		StringBuilder b = new StringBuilder();
		b.append("object ");
		b.append("be9");
		assertCorrupt("invalid object", OBJ_TAG, b);
	}

	@Test
	public void testInvalidTagNoType1() {
		StringBuilder b = new StringBuilder();
		b.append("object ");
		b.append("be9bfa841874ccc9f2ef7c48d0c76226f89b7189");
		b.append('\n');
		assertCorrupt("no type header", OBJ_TAG, b);
	}

	@Test
	public void testInvalidTagNoType2() {
		StringBuilder b = new StringBuilder();
		b.append("object ");
		b.append("be9bfa841874ccc9f2ef7c48d0c76226f89b7189");
		b.append('\n');
		b.append("type\tcommit\n");
		assertCorrupt("no type header", OBJ_TAG, b);
	}

	@Test
	public void testInvalidTagNoType3() {
		StringBuilder b = new StringBuilder();
		b.append("object ");
		b.append("be9bfa841874ccc9f2ef7c48d0c76226f89b7189");
		b.append('\n');
		b.append("tpye commit\n");
		assertCorrupt("no type header", OBJ_TAG, b);
	}

	@Test
	public void testInvalidTagNoType4() {
		StringBuilder b = new StringBuilder();
		b.append("object ");
		b.append("be9bfa841874ccc9f2ef7c48d0c76226f89b7189");
		b.append('\n');
		b.append("type commit");
		assertCorrupt("no tag header", OBJ_TAG, b);
	}

	@Test
	public void testInvalidTagNoTagHeader1() {
		StringBuilder b = new StringBuilder();
		b.append("object ");
		b.append("be9bfa841874ccc9f2ef7c48d0c76226f89b7189");
		b.append('\n');
		b.append("type commit\n");
		assertCorrupt("no tag header", OBJ_TAG, b);
	}

	@Test
	public void testInvalidTagNoTagHeader2() {
		StringBuilder b = new StringBuilder();
		b.append("object ");
		b.append("be9bfa841874ccc9f2ef7c48d0c76226f89b7189");
		b.append('\n');
		b.append("type commit\n");
		b.append("tag\tfoo\n");
		assertCorrupt("no tag header", OBJ_TAG, b);
	}

	@Test
	public void testInvalidTagNoTagHeader3() {
		StringBuilder b = new StringBuilder();
		b.append("object ");
		b.append("be9bfa841874ccc9f2ef7c48d0c76226f89b7189");
		b.append('\n');
		b.append("type commit\n");
		b.append("tga foo\n");
		assertCorrupt("no tag header", OBJ_TAG, b);
	}

	@Test
	public void testValidTagHasNoTaggerHeader() throws CorruptObjectException {
		StringBuilder b = new StringBuilder();
		b.append("object ");
		b.append("be9bfa841874ccc9f2ef7c48d0c76226f89b7189");
		b.append('\n');
		b.append("type commit\n");
		b.append("tag foo\n");
		checker.checkTag(encodeASCII(b.toString()));
	}

	@Test
	public void testInvalidTagInvalidTaggerHeader1()
			throws CorruptObjectException {
		StringBuilder b = new StringBuilder();
		b.append("object ");
		b.append("be9bfa841874ccc9f2ef7c48d0c76226f89b7189");
		b.append('\n');
		b.append("type commit\n");
		b.append("tag foo\n");
		b.append("tagger \n");

		byte[] data = encodeASCII(b.toString());
		assertCorrupt("missing email", OBJ_TAG, data);
		checker.setAllowInvalidPersonIdent(true);
		checker.checkTag(data);

		checker.setAllowInvalidPersonIdent(false);
		assertSkipListAccepts(OBJ_TAG, data);
	}

	@Test
	public void testInvalidTagInvalidTaggerHeader3()
			throws CorruptObjectException {
		StringBuilder b = new StringBuilder();
		b.append("object ");
		b.append("be9bfa841874ccc9f2ef7c48d0c76226f89b7189");
		b.append('\n');
		b.append("type commit\n");
		b.append("tag foo\n");
		b.append("tagger a < 1 +000\n");

		byte[] data = encodeASCII(b.toString());
		assertCorrupt("bad email", OBJ_TAG, data);
		assertSkipListAccepts(OBJ_TAG, data);
	}

	@Test
	public void testValidEmptyTree() throws CorruptObjectException {
		checker.checkTree(new byte[0]);
		checker.check(OBJ_TREE, new byte[0]);
	}

	@Test
	public void testValidTree1() throws CorruptObjectException {
		StringBuilder b = new StringBuilder();
		entry(b, "100644 regular-file");
		checker.checkTree(encodeASCII(b.toString()));
	}

	@Test
	public void testValidTree2() throws CorruptObjectException {
		StringBuilder b = new StringBuilder();
		entry(b, "100755 executable");
		checker.checkTree(encodeASCII(b.toString()));
	}

	@Test
	public void testValidTree3() throws CorruptObjectException {
		StringBuilder b = new StringBuilder();
		entry(b, "40000 tree");
		checker.checkTree(encodeASCII(b.toString()));
	}

	@Test
	public void testValidTree4() throws CorruptObjectException {
		StringBuilder b = new StringBuilder();
		entry(b, "120000 symlink");
		checker.checkTree(encodeASCII(b.toString()));
	}

	@Test
	public void testValidTree5() throws CorruptObjectException {
		StringBuilder b = new StringBuilder();
		entry(b, "160000 git link");
		checker.checkTree(encodeASCII(b.toString()));
	}

	@Test
	public void testValidTree6() throws CorruptObjectException {
		StringBuilder b = new StringBuilder();
		entry(b, "100644 .a");
		checker.checkTree(encodeASCII(b.toString()));
	}

	@Test
	public void testValidTreeWithGitmodules() throws CorruptObjectException {
		ObjectId treeId = ObjectId
				.fromString("0123012301230123012301230123012301230123");
		StringBuilder b = new StringBuilder();
		ObjectId blobId = entry(b, "100644 .gitmodules");

		byte[] data = encodeASCII(b.toString());
		checker.checkTree(treeId, data);
		assertEquals(1, checker.getGitsubmodules().size());
		assertEquals(treeId, checker.getGitsubmodules().get(0).getTreeId());
		assertEquals(blobId, checker.getGitsubmodules().get(0).getBlobId());
	}

	/*
	 * Windows case insensitivity and long file name handling
	 * means that .gitmodules has many synonyms.
	 *
	 * Examples inspired by git.git's t/t0060-path-utils.sh, by
	 * Johannes Schindelin and Congyi Wu.
	 */
	@Test
	public void testNTFSGitmodules() throws CorruptObjectException {
		for (String gitmodules : new String[] {
			".GITMODULES",
			".gitmodules",
			".Gitmodules",
			".gitmoduleS",
			"gitmod~1",
			"GITMOD~1",
			"gitmod~4",
			"GI7EBA~1",
			"gi7eba~9",
			"GI7EB~10",
			"GI7E~123",
			"~1000000",
			"~9999999"
		}) {
			checker = new ObjectChecker(); // Reset the ObjectChecker state.
			checker.setSafeForWindows(true);
			ObjectId treeId = ObjectId
					.fromString("0123012301230123012301230123012301230123");
			StringBuilder b = new StringBuilder();
			ObjectId blobId = entry(b, "100644 " + gitmodules);

			byte[] data = encodeASCII(b.toString());
			checker.checkTree(treeId, data);
			assertEquals(1, checker.getGitsubmodules().size());
			assertEquals(treeId, checker.getGitsubmodules().get(0).getTreeId());
			assertEquals(blobId, checker.getGitsubmodules().get(0).getBlobId());
		}
	}

	@Test
	public void testNotGitmodules() throws CorruptObjectException {
		for (String notGitmodules : new String[] {
			".gitmodu",
			".gitmodules oh never mind",
		}) {
			checker = new ObjectChecker(); // Reset the ObjectChecker state.
			checker.setSafeForWindows(true);
			ObjectId treeId = ObjectId
					.fromString("0123012301230123012301230123012301230123");
			StringBuilder b = new StringBuilder();
			entry(b, "100644 " + notGitmodules);

			byte[] data = encodeASCII(b.toString());
			checker.checkTree(treeId, data);
			assertEquals(0, checker.getGitsubmodules().size());
		}
	}

	/*
	 * TODO HFS: match ".gitmodules" case-insensitively, after stripping out
	 * certain zero-length Unicode code points that HFS+ strips out
	 */

	@Test
	public void testValidTreeWithGitmodulesUppercase()
			throws CorruptObjectException {
		ObjectId treeId = ObjectId
				.fromString("0123012301230123012301230123012301230123");
		StringBuilder b = new StringBuilder();
		ObjectId blobId = entry(b, "100644 .GITMODULES");

		byte[] data = encodeASCII(b.toString());
		checker.setSafeForWindows(true);
		checker.checkTree(treeId, data);
		assertEquals(1, checker.getGitsubmodules().size());
		assertEquals(treeId, checker.getGitsubmodules().get(0).getTreeId());
		assertEquals(blobId, checker.getGitsubmodules().get(0).getBlobId());
	}

	@Test
	public void testTreeWithInvalidGitmodules() throws CorruptObjectException {
		ObjectId treeId = ObjectId
				.fromString("0123012301230123012301230123012301230123");
		StringBuilder b = new StringBuilder();
		entry(b, "100644 .gitmodulez");

		byte[] data = encodeASCII(b.toString());
		checker.checkTree(treeId, data);
		checker.setSafeForWindows(true);
		assertEquals(0, checker.getGitsubmodules().size());
	}

	@Test
	public void testNullSha1InTreeEntry() throws CorruptObjectException {
		byte[] data = concat(
				encodeASCII("100644 A"), new byte[] { '\0' },
				new byte[OBJECT_ID_LENGTH]);
		assertCorrupt("entry points to null SHA-1", OBJ_TREE, data);
		assertSkipListAccepts(OBJ_TREE, data);
		checker.setIgnore(NULL_SHA1, true);
		checker.checkTree(data);
	}

	@Test
	public void testValidPosixTree() throws CorruptObjectException {
		checkOneName("a<b>c:d|e");
		checkOneName("test ");
		checkOneName("test.");
		checkOneName("NUL");
	}

	@Test
	public void testValidTreeSorting1() throws CorruptObjectException {
		StringBuilder b = new StringBuilder();
		entry(b, "100644 fooaaa");
		entry(b, "100755 foobar");
		checker.checkTree(encodeASCII(b.toString()));
	}

	@Test
	public void testValidTreeSorting2() throws CorruptObjectException {
		StringBuilder b = new StringBuilder();
		entry(b, "100755 fooaaa");
		entry(b, "100644 foobar");
		checker.checkTree(encodeASCII(b.toString()));
	}

	@Test
	public void testValidTreeSorting3() throws CorruptObjectException {
		StringBuilder b = new StringBuilder();
		entry(b, "40000 a");
		entry(b, "100644 b");
		checker.checkTree(encodeASCII(b.toString()));
	}

	@Test
	public void testValidTreeSorting4() throws CorruptObjectException {
		StringBuilder b = new StringBuilder();
		entry(b, "100644 a");
		entry(b, "40000 b");
		checker.checkTree(encodeASCII(b.toString()));
	}

	@Test
	public void testValidTreeSorting5() throws CorruptObjectException {
		StringBuilder b = new StringBuilder();
		entry(b, "100644 a.c");
		entry(b, "40000 a");
		entry(b, "100644 a0c");
		checker.checkTree(encodeASCII(b.toString()));
	}

	@Test
	public void testValidTreeSorting6() throws CorruptObjectException {
		StringBuilder b = new StringBuilder();
		entry(b, "40000 a");
		entry(b, "100644 apple");
		checker.checkTree(encodeASCII(b.toString()));
	}

	@Test
	public void testValidTreeSorting7() throws CorruptObjectException {
		StringBuilder b = new StringBuilder();
		entry(b, "40000 an orang");
		entry(b, "40000 an orange");
		checker.checkTree(encodeASCII(b.toString()));
	}

	@Test
	public void testValidTreeSorting8() throws CorruptObjectException {
		StringBuilder b = new StringBuilder();
		entry(b, "100644 a");
		entry(b, "100644 a0c");
		entry(b, "100644 b");
		checker.checkTree(encodeASCII(b.toString()));
	}

	@Test
	public void testAcceptTreeModeWithZero() throws CorruptObjectException {
		StringBuilder b = new StringBuilder();
		entry(b, "040000 a");
		byte[] data = encodeASCII(b.toString());
		checker.setAllowLeadingZeroFileMode(true);
		checker.checkTree(data);

		checker.setAllowLeadingZeroFileMode(false);
		assertSkipListAccepts(OBJ_TREE, data);

		checker.setIgnore(ZERO_PADDED_FILEMODE, true);
		checker.checkTree(data);
	}

	@Test
	public void testInvalidTreeModeStartsWithZero1() {
		StringBuilder b = new StringBuilder();
		entry(b, "0 a");
		assertCorrupt("mode starts with '0'", OBJ_TREE, b);
	}

	@Test
	public void testInvalidTreeModeStartsWithZero2() {
		StringBuilder b = new StringBuilder();
		entry(b, "0100644 a");
		assertCorrupt("mode starts with '0'", OBJ_TREE, b);
	}

	@Test
	public void testInvalidTreeModeStartsWithZero3() {
		StringBuilder b = new StringBuilder();
		entry(b, "040000 a");
		assertCorrupt("mode starts with '0'", OBJ_TREE, b);
	}

	@Test
	public void testInvalidTreeModeNotOctal1() {
		StringBuilder b = new StringBuilder();
		entry(b, "8 a");
		assertCorrupt("invalid mode character", OBJ_TREE, b);
	}

	@Test
	public void testInvalidTreeModeNotOctal2() {
		StringBuilder b = new StringBuilder();
		entry(b, "Z a");
		byte[] data = encodeASCII(b.toString());
		assertCorrupt("invalid mode character", OBJ_TREE, data);
		assertSkipListRejects("invalid mode character", OBJ_TREE, data);
	}

	@Test
	public void testInvalidTreeModeNotSupportedMode1() {
		StringBuilder b = new StringBuilder();
		entry(b, "1 a");
		byte[] data = encodeASCII(b.toString());
		assertCorrupt("invalid mode 1", OBJ_TREE, data);
		assertSkipListRejects("invalid mode 1", OBJ_TREE, data);
	}

	@Test
	public void testInvalidTreeModeNotSupportedMode2() {
		StringBuilder b = new StringBuilder();
		entry(b, "170000 a");
		assertCorrupt("invalid mode " + 0170000, OBJ_TREE, b);
	}

	@Test
	public void testInvalidTreeModeMissingName() {
		StringBuilder b = new StringBuilder();
		b.append("100644");
		assertCorrupt("truncated in mode", OBJ_TREE, b);
	}

	@Test
	public void testInvalidTreeNameContainsSlash()
			throws CorruptObjectException {
		StringBuilder b = new StringBuilder();
		entry(b, "100644 a/b");
		byte[] data = encodeASCII(b.toString());
		assertCorrupt("name contains '/'", OBJ_TREE, data);
		assertSkipListAccepts(OBJ_TREE, data);
		checker.setIgnore(FULL_PATHNAME, true);
		checker.checkTree(data);
	}

	@Test
	public void testInvalidTreeNameIsEmpty() throws CorruptObjectException {
		StringBuilder b = new StringBuilder();
		entry(b, "100644 ");
		byte[] data = encodeASCII(b.toString());
		assertCorrupt("zero length name", OBJ_TREE, data);
		assertSkipListAccepts(OBJ_TREE, data);
		checker.setIgnore(EMPTY_NAME, true);
		checker.checkTree(data);
	}

	@Test
	public void testInvalidTreeNameIsDot() throws CorruptObjectException {
		StringBuilder b = new StringBuilder();
		entry(b, "100644 .");
		byte[] data = encodeASCII(b.toString());
		assertCorrupt("invalid name '.'", OBJ_TREE, data);
		assertSkipListAccepts(OBJ_TREE, data);
		checker.setIgnore(HAS_DOT, true);
		checker.checkTree(data);
	}

	@Test
	public void testInvalidTreeNameIsDotDot() throws CorruptObjectException {
		StringBuilder b = new StringBuilder();
		entry(b, "100644 ..");
		byte[] data = encodeASCII(b.toString());
		assertCorrupt("invalid name '..'", OBJ_TREE, data);
		assertSkipListAccepts(OBJ_TREE, data);
		checker.setIgnore(HAS_DOTDOT, true);
		checker.checkTree(data);
	}

	@Test
	public void testInvalidTreeNameIsGit() throws CorruptObjectException {
		StringBuilder b = new StringBuilder();
		entry(b, "100644 .git");
		byte[] data = encodeASCII(b.toString());
		assertCorrupt("invalid name '.git'", OBJ_TREE, data);
		assertSkipListAccepts(OBJ_TREE, data);
		checker.setIgnore(HAS_DOTGIT, true);
		checker.checkTree(data);
	}

	@Test
	public void testInvalidTreeNameIsMixedCaseGit()
			throws CorruptObjectException {
		StringBuilder b = new StringBuilder();
		entry(b, "100644 .GiT");
		byte[] data = encodeASCII(b.toString());
		assertCorrupt("invalid name '.GiT'", OBJ_TREE, data);
		assertSkipListAccepts(OBJ_TREE, data);
		checker.setIgnore(HAS_DOTGIT, true);
		checker.checkTree(data);
	}

	@Test
	public void testInvalidTreeNameIsMacHFSGit() throws CorruptObjectException {
		StringBuilder b = new StringBuilder();
		entry(b, "100644 .gi\u200Ct");
		byte[] data = encode(b.toString());

		// Fine on POSIX.
		checker.checkTree(data);

		// Rejected on Mac OS.
		checker.setSafeForMacOS(true);
		assertCorrupt(
				"invalid name '.gi\u200Ct' contains ignorable Unicode characters",
				OBJ_TREE, data);
		assertSkipListAccepts(OBJ_TREE, data);
		checker.setIgnore(HAS_DOTGIT, true);
		checker.checkTree(data);
	}

	@Test
	public void testInvalidTreeNameIsMacHFSGit2()
			throws CorruptObjectException {
		StringBuilder b = new StringBuilder();
		entry(b, "100644 \u206B.git");
		byte[] data = encode(b.toString());

		// Fine on POSIX.
		checker.checkTree(data);

		// Rejected on Mac OS.
		checker.setSafeForMacOS(true);
		assertCorrupt(
				"invalid name '\u206B.git' contains ignorable Unicode characters",
				OBJ_TREE, data);
		assertSkipListAccepts(OBJ_TREE, data);
		checker.setIgnore(HAS_DOTGIT, true);
		checker.checkTree(data);
	}

	@Test
	public void testInvalidTreeNameIsMacHFSGit3()
			throws CorruptObjectException {
		StringBuilder b = new StringBuilder();
		entry(b, "100644 .git\uFEFF");
		byte[] data = encode(b.toString());

		// Fine on POSIX.
		checker.checkTree(data);

		// Rejected on Mac OS.
		checker.setSafeForMacOS(true);
		assertCorrupt(
				"invalid name '.git\uFEFF' contains ignorable Unicode characters",
				OBJ_TREE, data);
		assertSkipListAccepts(OBJ_TREE, data);
		checker.setIgnore(HAS_DOTGIT, true);
		checker.checkTree(data);
	}



	@Test
	public void testInvalidTreeNameIsMacHFSGitCorruptUTF8AtEnd()
			throws CorruptObjectException {
		byte[] data = concat(encode("100644 .git"),
				new byte[] { (byte) 0xef });
		StringBuilder b = new StringBuilder();
		entry(b, "");
		data = concat(data, encode(b.toString()));

		// Fine on POSIX.
		checker.checkTree(data);

		// Rejected on Mac OS.
		checker.setSafeForMacOS(true);
		assertCorrupt(
				"invalid name contains byte sequence '0xef' which is not a valid UTF-8 character",
				OBJ_TREE, data);
		assertSkipListAccepts(OBJ_TREE, data);
	}

	@Test
	public void testInvalidTreeNameIsMacHFSGitCorruptUTF8AtEnd2()
			throws CorruptObjectException {
		byte[] data = concat(encode("100644 .git"),
				new byte[] {
				(byte) 0xe2, (byte) 0xab });
		StringBuilder b = new StringBuilder();
		entry(b, "");
		data = concat(data, encode(b.toString()));

		// Fine on POSIX.
		checker.checkTree(data);

		// Rejected on Mac OS.
		checker.setSafeForMacOS(true);
		assertCorrupt(
				"invalid name contains byte sequence '0xe2ab' which is not a valid UTF-8 character",
				OBJ_TREE, data);
		assertSkipListAccepts(OBJ_TREE, data);
	}

	@Test
	public void testInvalidTreeNameIsNotMacHFSGit()
			throws CorruptObjectException {
		StringBuilder b = new StringBuilder();
		entry(b, "100644 .git\u200Cx");
		byte[] data = encode(b.toString());
		checker.setSafeForMacOS(true);
		checker.checkTree(data);
	}

	@Test
	public void testInvalidTreeNameIsNotMacHFSGit2()
			throws CorruptObjectException {
		StringBuilder b = new StringBuilder();
		entry(b, "100644 .kit\u200C");
		byte[] data = encode(b.toString());
		checker.setSafeForMacOS(true);
		checker.checkTree(data);
	}

	@Test
	public void testInvalidTreeNameIsNotMacHFSGitOtherPlatform()
			throws CorruptObjectException {
		StringBuilder b = new StringBuilder();
		entry(b, "100644 .git\u200C");
		byte[] data = encode(b.toString());
		checker.checkTree(data);
	}

	@Test
	public void testInvalidTreeNameIsDotGitDot() throws CorruptObjectException {
		StringBuilder b = new StringBuilder();
		entry(b, "100644 .git.");
		byte[] data = encodeASCII(b.toString());
		assertCorrupt("invalid name '.git.'", OBJ_TREE, data);
		assertSkipListAccepts(OBJ_TREE, data);
		checker.setIgnore(HAS_DOTGIT, true);
		checker.checkTree(data);
	}

	@Test
	public void testValidTreeNameIsDotGitDotDot()
			throws CorruptObjectException {
		StringBuilder b = new StringBuilder();
		entry(b, "100644 .git..");
		checker.checkTree(encodeASCII(b.toString()));
	}

	@Test
	public void testInvalidTreeNameIsDotGitSpace()
			throws CorruptObjectException {
		StringBuilder b = new StringBuilder();
		entry(b, "100644 .git ");
		byte[] data = encodeASCII(b.toString());
		assertCorrupt("invalid name '.git '", OBJ_TREE, data);
		assertSkipListAccepts(OBJ_TREE, data);
		checker.setIgnore(HAS_DOTGIT, true);
		checker.checkTree(data);
	}

	@Test
	public void testInvalidTreeNameIsDotGitSomething()
			throws CorruptObjectException {
		StringBuilder b = new StringBuilder();
		entry(b, "100644 .gitfoobar");
		byte[] data = encodeASCII(b.toString());
		checker.checkTree(data);
	}

	@Test
	public void testInvalidTreeNameIsDotGitSomethingSpaceSomething()
			throws CorruptObjectException {
		StringBuilder b = new StringBuilder();
		entry(b, "100644 .gitfoo bar");
		byte[] data = encodeASCII(b.toString());
		checker.checkTree(data);
	}

	@Test
	public void testInvalidTreeNameIsDotGitSomethingDot()
			throws CorruptObjectException {
		StringBuilder b = new StringBuilder();
		entry(b, "100644 .gitfoobar.");
		byte[] data = encodeASCII(b.toString());
		checker.checkTree(data);
	}

	@Test
	public void testInvalidTreeNameIsDotGitSomethingDotDot()
			throws CorruptObjectException {
		StringBuilder b = new StringBuilder();
		entry(b, "100644 .gitfoobar..");
		byte[] data = encodeASCII(b.toString());
		checker.checkTree(data);
	}

	@Test
	public void testInvalidTreeNameIsDotGitDotSpace()
			throws CorruptObjectException {
		StringBuilder b = new StringBuilder();
		entry(b, "100644 .git. ");
		byte[] data = encodeASCII(b.toString());
		assertCorrupt("invalid name '.git. '", OBJ_TREE, data);
		assertSkipListAccepts(OBJ_TREE, data);
		checker.setIgnore(HAS_DOTGIT, true);
		checker.checkTree(data);
	}

	@Test
	public void testInvalidTreeNameIsDotGitSpaceDot()
			throws CorruptObjectException {
		StringBuilder b = new StringBuilder();
		entry(b, "100644 .git . ");
		byte[] data = encodeASCII(b.toString());
		assertCorrupt("invalid name '.git . '", OBJ_TREE, data);
		assertSkipListAccepts(OBJ_TREE, data);
		checker.setIgnore(HAS_DOTGIT, true);
		checker.checkTree(data);
	}

	@Test
	public void testInvalidTreeNameIsGITTilde1() throws CorruptObjectException {
		StringBuilder b = new StringBuilder();
		entry(b, "100644 GIT~1");
		byte[] data = encodeASCII(b.toString());
		assertCorrupt("invalid name 'GIT~1'", OBJ_TREE, data);
		assertSkipListAccepts(OBJ_TREE, data);
		checker.setIgnore(HAS_DOTGIT, true);
		checker.checkTree(data);
	}

	@Test
	public void testInvalidTreeNameIsGiTTilde1() throws CorruptObjectException {
		StringBuilder b = new StringBuilder();
		entry(b, "100644 GiT~1");
		byte[] data = encodeASCII(b.toString());
		assertCorrupt("invalid name 'GiT~1'", OBJ_TREE, data);
		assertSkipListAccepts(OBJ_TREE, data);
		checker.setIgnore(HAS_DOTGIT, true);
		checker.checkTree(data);
	}

	@Test
	public void testValidTreeNameIsGitTilde11() throws CorruptObjectException {
		StringBuilder b = new StringBuilder();
		entry(b, "100644 GIT~11");
		byte[] data = encodeASCII(b.toString());
		checker.checkTree(data);
	}

	@Test
	public void testInvalidTreeTruncatedInName() {
		StringBuilder b = new StringBuilder();
		b.append("100644 b");
		byte[] data = encodeASCII(b.toString());
		assertCorrupt("truncated in name", OBJ_TREE, data);
		assertSkipListRejects("truncated in name", OBJ_TREE, data);
	}

	@Test
	public void testInvalidTreeTruncatedInObjectId() {
		StringBuilder b = new StringBuilder();
		b.append("100644 b\0\1\2");
		byte[] data = encodeASCII(b.toString());
		assertCorrupt("truncated in object id", OBJ_TREE, data);
		assertSkipListRejects("truncated in object id", OBJ_TREE, data);
	}

	@Test
	public void testInvalidTreeBadSorting1() throws CorruptObjectException {
		StringBuilder b = new StringBuilder();
		entry(b, "100644 foobar");
		entry(b, "100644 fooaaa");
		byte[] data = encodeASCII(b.toString());

		assertCorrupt("incorrectly sorted", OBJ_TREE, data);

		ObjectId id = idFor(OBJ_TREE, data);
		try {
			checker.check(id, OBJ_TREE, data);
			fail("Did not throw CorruptObjectException");
		} catch (CorruptObjectException e) {
			assertSame(TREE_NOT_SORTED, e.getErrorType());
			assertEquals("treeNotSorted: object " + id.name()
					+ ": incorrectly sorted", e.getMessage());
		}

		assertSkipListAccepts(OBJ_TREE, data);
		checker.setIgnore(TREE_NOT_SORTED, true);
		checker.checkTree(data);
	}

	@Test
	public void testInvalidTreeBadSorting2() throws CorruptObjectException {
		StringBuilder b = new StringBuilder();
		entry(b, "40000 a");
		entry(b, "100644 a.c");
		byte[] data = encodeASCII(b.toString());
		assertCorrupt("incorrectly sorted", OBJ_TREE, data);
		assertSkipListAccepts(OBJ_TREE, data);
		checker.setIgnore(TREE_NOT_SORTED, true);
		checker.checkTree(data);
	}

	@Test
	public void testInvalidTreeBadSorting3() throws CorruptObjectException {
		StringBuilder b = new StringBuilder();
		entry(b, "100644 a0c");
		entry(b, "40000 a");
		byte[] data = encodeASCII(b.toString());
		assertCorrupt("incorrectly sorted", OBJ_TREE, data);
		assertSkipListAccepts(OBJ_TREE, data);
		checker.setIgnore(TREE_NOT_SORTED, true);
		checker.checkTree(data);
	}

	@Test
	public void testInvalidTreeDuplicateNames1_File()
			throws CorruptObjectException {
		StringBuilder b = new StringBuilder();
		entry(b, "100644 a");
		entry(b, "100644 a");
		byte[] data = encodeASCII(b.toString());
		assertCorrupt("duplicate entry names", OBJ_TREE, data);
		assertSkipListAccepts(OBJ_TREE, data);
		checker.setIgnore(DUPLICATE_ENTRIES, true);
		checker.checkTree(data);
	}

	@Test
	public void testInvalidTreeDuplicateNames1_Tree()
			throws CorruptObjectException {
		StringBuilder b = new StringBuilder();
		entry(b, "40000 a");
		entry(b, "40000 a");
		byte[] data = encodeASCII(b.toString());
		assertCorrupt("duplicate entry names", OBJ_TREE, data);
		assertSkipListAccepts(OBJ_TREE, data);
		checker.setIgnore(DUPLICATE_ENTRIES, true);
		checker.checkTree(data);
	}

	@Test
	public void testInvalidTreeDuplicateNames2() throws CorruptObjectException {
		StringBuilder b = new StringBuilder();
		entry(b, "100644 a");
		entry(b, "100755 a");
		byte[] data = encodeASCII(b.toString());
		assertCorrupt("duplicate entry names", OBJ_TREE, data);
		assertSkipListAccepts(OBJ_TREE, data);
		checker.setIgnore(DUPLICATE_ENTRIES, true);
		checker.checkTree(data);
	}

	@Test
	public void testInvalidTreeDuplicateNames3() throws CorruptObjectException {
		StringBuilder b = new StringBuilder();
		entry(b, "100644 a");
		entry(b, "40000 a");
		byte[] data = encodeASCII(b.toString());
		assertCorrupt("duplicate entry names", OBJ_TREE, data);
		assertSkipListAccepts(OBJ_TREE, data);
		checker.setIgnore(DUPLICATE_ENTRIES, true);
		checker.checkTree(data);
	}

	@Test
	public void testInvalidTreeDuplicateNames4() throws CorruptObjectException {
		StringBuilder b = new StringBuilder();
		entry(b, "100644 a");
		entry(b, "100644 a.c");
		entry(b, "100644 a.d");
		entry(b, "100644 a.e");
		entry(b, "40000 a");
		entry(b, "100644 zoo");
		byte[] data = encodeASCII(b.toString());
		assertCorrupt("duplicate entry names", OBJ_TREE, data);
		assertSkipListAccepts(OBJ_TREE, data);
		checker.setIgnore(DUPLICATE_ENTRIES, true);
		checker.checkTree(data);
	}

	@Test
	public void testInvalidTreeDuplicateNames5()
			throws CorruptObjectException {
		StringBuilder b = new StringBuilder();
		entry(b, "100644 A");
		entry(b, "100644 a");
		byte[] data = b.toString().getBytes(CHARSET);
		checker.setSafeForWindows(true);
		assertCorrupt("duplicate entry names", OBJ_TREE, data);
		assertSkipListAccepts(OBJ_TREE, data);
		checker.setIgnore(DUPLICATE_ENTRIES, true);
		checker.checkTree(data);
	}

	@Test
	public void testInvalidTreeDuplicateNames6()
			throws CorruptObjectException {
		StringBuilder b = new StringBuilder();
		entry(b, "100644 A");
		entry(b, "100644 a");
		byte[] data = b.toString().getBytes(CHARSET);
		checker.setSafeForMacOS(true);
		assertCorrupt("duplicate entry names", OBJ_TREE, data);
		assertSkipListAccepts(OBJ_TREE, data);
		checker.setIgnore(DUPLICATE_ENTRIES, true);
		checker.checkTree(data);
	}

	@Test
	public void testInvalidTreeDuplicateNames7()
			throws CorruptObjectException {
		StringBuilder b = new StringBuilder();
		entry(b, "100644 \u0065\u0301");
		entry(b, "100644 \u00e9");
		byte[] data = b.toString().getBytes(CHARSET);
		checker.setSafeForMacOS(true);
		assertCorrupt("duplicate entry names", OBJ_TREE, data);
		assertSkipListAccepts(OBJ_TREE, data);
		checker.setIgnore(DUPLICATE_ENTRIES, true);
		checker.checkTree(data);
	}

	@Test
	public void testInvalidTreeDuplicateNames8()
			throws CorruptObjectException {
		StringBuilder b = new StringBuilder();
		entry(b, "100644 A");
		checker.setSafeForMacOS(true);
		checker.checkTree(b.toString().getBytes(CHARSET));
	}

	@Test
	public void testRejectNulInPathSegment() {
		try {
			checker.checkPathSegment(encodeASCII("a\u0000b"), 0, 3);
			fail("incorrectly accepted NUL in middle of name");
		} catch (CorruptObjectException e) {
			assertEquals("name contains byte 0x00", e.getMessage());
		}
	}

	@Test
	public void testRejectSpaceAtEndOnWindows() {
		checker.setSafeForWindows(true);
		try {
			checkOneName("test ");
			fail("incorrectly accepted space at end");
		} catch (CorruptObjectException e) {
			assertEquals("invalid name ends with ' '", e.getMessage());
		}
	}

	@Test
	public void testBug477090() throws CorruptObjectException {
		checker.setSafeForMacOS(true);
		final byte[] bytes = {
				// U+221E 0xe2889e INFINITY ∞
				(byte) 0xe2, (byte) 0x88, (byte) 0x9e,
				// .html
				0x2e, 0x68, 0x74, 0x6d, 0x6c };
		checker.checkPathSegment(bytes, 0, bytes.length);
	}

	@Test
	public void testRejectDotAtEndOnWindows() {
		checker.setSafeForWindows(true);
		try {
			checkOneName("test.");
			fail("incorrectly accepted dot at end");
		} catch (CorruptObjectException e) {
			assertEquals("invalid name ends with '.'", e.getMessage());
		}
	}

	@Test
	public void testRejectDevicesOnWindows() {
		checker.setSafeForWindows(true);

		String[] bad = { "CON", "PRN", "AUX", "NUL", "COM1", "COM2", "COM3",
				"COM4", "COM5", "COM6", "COM7", "COM8", "COM9", "LPT1", "LPT2",
				"LPT3", "LPT4", "LPT5", "LPT6", "LPT7", "LPT8", "LPT9" };
		for (String b : bad) {
			try {
				checkOneName(b);
				fail("incorrectly accepted " + b);
			} catch (CorruptObjectException e) {
				assertEquals("invalid name '" + b + "'", e.getMessage());
			}
			try {
				checkOneName(b + ".txt");
				fail("incorrectly accepted " + b + ".txt");
			} catch (CorruptObjectException e) {
				assertEquals("invalid name '" + b + "'", e.getMessage());
			}
		}
	}

	@Test
	public void testRejectInvalidWindowsCharacters() {
		checker.setSafeForWindows(true);
		rejectName('<');
		rejectName('>');
		rejectName(':');
		rejectName('"');
		rejectName('/');
		rejectName('\\');
		rejectName('|');
		rejectName('?');
		rejectName('*');

		for (int i = 1; i <= 31; i++)
			rejectName((byte) i);
	}

	private void rejectName(char c) {
		try {
			checkOneName("te" + c + "st");
			fail("incorrectly accepted with " + c);
		} catch (CorruptObjectException e) {
			assertEquals("name contains '" + c + "'", e.getMessage());
		}
	}

	private void rejectName(byte c) {
		String h = Integer.toHexString(c);
		try {
			checkOneName("te" + ((char) c) + "st");
			fail("incorrectly accepted with 0x" + h);
		} catch (CorruptObjectException e) {
			assertEquals("name contains byte 0x" + h, e.getMessage());
		}
	}

	private void checkOneName(String name) throws CorruptObjectException {
		StringBuilder b = new StringBuilder();
		entry(b, "100644 " + name);
		checker.checkTree(encodeASCII(b.toString()));
	}

<<<<<<< HEAD
	private static void entry(StringBuilder b, String modeName) {
=======
	/*
	 * Returns the id generated for the entry
	 */
	private static ObjectId entry(StringBuilder b, String modeName) {
		byte[] id = new byte[OBJECT_ID_LENGTH];

>>>>>>> 620370ab
		b.append(modeName);
		b.append('\0');
		for (int i = 0; i < OBJECT_ID_LENGTH; i++) {
			b.append((char) i);
			id[i] = (byte) i;
		}

		return ObjectId.fromRaw(id);
	}

	private void assertCorrupt(String msg, int type, StringBuilder b) {
		assertCorrupt(msg, type, encodeASCII(b.toString()));
	}

	private void assertCorrupt(String msg, int type, byte[] data) {
		try {
			checker.check(type, data);
			fail("Did not throw CorruptObjectException");
		} catch (CorruptObjectException e) {
			assertEquals(msg, e.getMessage());
		}
	}

	private void assertSkipListAccepts(int type, byte[] data)
			throws CorruptObjectException {
		ObjectId id = idFor(type, data);
		checker.setSkipList(set(id));
		checker.check(id, type, data);
		checker.setSkipList(null);
	}

	private void assertSkipListRejects(String msg, int type, byte[] data) {
		ObjectId id = idFor(type, data);
		checker.setSkipList(set(id));
		try {
			checker.check(id, type, data);
			fail("Did not throw CorruptObjectException");
		} catch (CorruptObjectException e) {
			assertEquals(msg, e.getMessage());
		}
		checker.setSkipList(null);
	}

	private static ObjectIdSet set(ObjectId... ids) {
		return new ObjectIdSet() {
			@Override
			public boolean contains(AnyObjectId objectId) {
				for (ObjectId id : ids) {
					if (id.equals(objectId)) {
						return true;
					}
				}
				return false;
			}
		};
	}

	@SuppressWarnings("resource")
	private static ObjectId idFor(int type, byte[] raw) {
		return new ObjectInserter.Formatter().idFor(type, raw);
	}
}<|MERGE_RESOLUTION|>--- conflicted
+++ resolved
@@ -1713,16 +1713,12 @@
 		checker.checkTree(encodeASCII(b.toString()));
 	}
 
-<<<<<<< HEAD
-	private static void entry(StringBuilder b, String modeName) {
-=======
 	/*
 	 * Returns the id generated for the entry
 	 */
 	private static ObjectId entry(StringBuilder b, String modeName) {
 		byte[] id = new byte[OBJECT_ID_LENGTH];
 
->>>>>>> 620370ab
 		b.append(modeName);
 		b.append('\0');
 		for (int i = 0; i < OBJECT_ID_LENGTH; i++) {
